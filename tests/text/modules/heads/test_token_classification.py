from typing import Dict

import pytest
from biome.text import Pipeline, VocabularyConfiguration, TrainerConfiguration, Dataset
import pandas as pd


@pytest.fixture
def training_dataset() -> Dataset:
    df = pd.DataFrame(
        {
            "text": [
                "This is a simple NER test",
                "This is a simple NER test with misaligned spans",
                "No NER here",
            ],
            "entities": [
                [{"start": 17, "end": 20, "label": "NER"}],
                [{"start": 17, "end": 22, "label": "NER"}],
                [],
            ],
        }
    )

    return Dataset.from_pandas(df)


@pytest.fixture
def pipeline_dict() -> Dict:
    pipeline_dict = {
        "name": "biome-bimpm",
        "features": {"word": {"embedding_dim": 2}},
        "head": {
            "type": "TokenClassification",
            "labels": ["NER"],
            "label_encoding": "BIOUL",
        },
    }

    return pipeline_dict


@pytest.fixture
def trainer_dict() -> Dict:
    trainer_dict = {
        "num_epochs": 1,
        "batch_size": 1,
        "optimizer": {"type": "adam", "lr": 0.01},
        "cuda_device": -1,
    }

    return trainer_dict


def test_tokenization_with_blank_tokens(pipeline_dict):
    pipeline = Pipeline.from_config(pipeline_dict)
    predictions = pipeline.predict(text="Test this text \n \n", entities=[])
    assert len(predictions["tags"][0]) == 4


def test_default_explain(pipeline_dict):
    pipeline = Pipeline.from_config(pipeline_dict)

    prediction = pipeline.explain("This is a simple text")
    assert prediction["explain"]
    assert len(prediction["explain"]["text"]) == len(prediction["tags"][0])
    # enable training mode for generate instances with tags
    pipeline.head.train()

    prediction = pipeline.explain(text="This is a simple text", entities=[])
    assert len(prediction["explain"]["tags"]) == len(prediction["explain"]["text"])

    for label in prediction["explain"]["tags"]:
        assert "label" in label
        assert "token" in label


def test_train(pipeline_dict, training_dataset, trainer_dict, tmp_path):
    pipeline = Pipeline.from_config(pipeline_dict)

    assert pipeline.output == ["entities", "tags"]

    assert pipeline.head.span_labels == ["NER"]
    assert pipeline.head.labels == ["B-NER", "I-NER", "U-NER", "L-NER", "O"]

    predictions = pipeline.predict(["test", "this", "pretokenized", "text"])
    assert "entities" in predictions
    assert "tags" in predictions
    for entity in predictions["entities"][0]:
        assert "start_token" in entity
        assert "end_token" in entity
        assert "label" in entity
        assert "start" not in entity
        assert "end" not in entity

    predictions = pipeline.predict_batch(
        [{"text": "Test this NER system"}, {"text": "and this"}]
    )
    assert "entities" in predictions[0]
    assert "tags" in predictions[0]

<<<<<<< HEAD
    for entity in predictions[0]["entities"][0]:
        assert "start" in entity
        assert "end" in entity

    pipeline.create_vocabulary(VocabularyConfiguration(sources=[training_data_source]))
=======
    pipeline.create_vocabulary(VocabularyConfiguration(sources=[training_dataset]))
>>>>>>> d6112172

    pipeline.train(
        output=str(tmp_path / "ner_experiment"),
        trainer=TrainerConfiguration(**trainer_dict),
        training=training_dataset,
    )<|MERGE_RESOLUTION|>--- conflicted
+++ resolved
@@ -99,15 +99,12 @@
     assert "entities" in predictions[0]
     assert "tags" in predictions[0]
 
-<<<<<<< HEAD
     for entity in predictions[0]["entities"][0]:
         assert "start" in entity
         assert "end" in entity
 
-    pipeline.create_vocabulary(VocabularyConfiguration(sources=[training_data_source]))
-=======
     pipeline.create_vocabulary(VocabularyConfiguration(sources=[training_dataset]))
->>>>>>> d6112172
+
 
     pipeline.train(
         output=str(tmp_path / "ner_experiment"),
