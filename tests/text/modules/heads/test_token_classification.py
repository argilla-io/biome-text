--- conflicted
+++ resolved
@@ -57,12 +57,14 @@
     return trainer_dict
 
 
-<<<<<<< HEAD
+
 def test_tokenization_with_blank_tokens(pipeline_dict):
     pipeline = Pipeline.from_config(pipeline_dict)
     predictions = pipeline.predict(text="Test this text \n \n", labels=[])
     assert len(predictions["tags"][0]) == 4
-=======
+
+    
+    
 def test_default_explain(pipeline_dict):
     pipeline = Pipeline.from_config(pipeline_dict)
 
@@ -76,7 +78,6 @@
     for label in prediction["explain"]["labels"]:
         assert "label" in label
         assert "token" in label
->>>>>>> 9ae8adaf
 
 
 def test_train(pipeline_dict, training_data_source, trainer_dict, tmp_path):
