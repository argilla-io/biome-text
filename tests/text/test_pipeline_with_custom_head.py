--- conflicted
+++ resolved
@@ -64,9 +64,5 @@
     trained_pl = Pipeline.from_pretrained(os.path.join(output, "model.tar.gz"))
     trained_pl.predict("Oh yeah")
 
-<<<<<<< HEAD
-    # Asserting that the pipeline head is still instance after saving and loading
-=======
     #Asserting that the pipeline head is recognized as `MyCustomHead` instance after loading from a model.tar.gz
->>>>>>> 0f101318
     assert isinstance(trained_pl.head, MyCustomHead)