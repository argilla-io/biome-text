import inspect
import json
import logging
import os
import pickle
import re
import warnings
from copy import deepcopy
from functools import lru_cache
from logging.handlers import RotatingFileHandler
from pathlib import Path
from typing import Any, Dict, Iterable, List, Optional, Tuple, Type

import allennlp
import numpy
import torch
from allennlp.common import Params
from allennlp.common.util import prepare_environment, sanitize
from allennlp.data import DatasetReader, Instance, Vocabulary
from allennlp.models.archival import CONFIG_NAME, archive_model
from allennlp.training import Trainer
from allennlp.training.util import evaluate
from dask.dataframe import Series as DaskSeries

from .backbone import ModelBackbone
from .configuration import PipelineConfiguration
from .data import DataSource
from .errors import MissingArgumentError
from .helpers import split_signature_params_by_predicate
from .modules.heads import TaskHead
from .vocabulary import vocabulary


class _HashDict(dict):
    """
    Hashable dict implementation.
    BE AWARE! Since dicts are mutable, the hash can change!
    """

    def __hash__(self):
        # user a better way
        return pickle.dumps(self).__hash__()


class _HashList(list):
    """
    Hashable list implementation.
    BE AWARE! Since dicts are mutable, the hash can change!
    """

    def __hash__(self):
        return pickle.dumps(self).__hash__()


class PipelineModel(allennlp.models.Model, allennlp.data.DatasetReader):
    """
    This class represents pipeline model implementation for connect biome.text concepts with
    allennlp implementation details

    This class manage the head + backbone encoder, keeping the allennlnlp Model lifecycle. This class
    should be hidden to api users.
    """

    def __init__(self, name: str, head: TaskHead):
        allennlp.models.Model.__init__(self, head.backbone.vocab)
        allennlp.data.DatasetReader.__init__(self, lazy=True)

        self._head = None
        self.name = name
        self.set_head(head)

    def _update_head_related_attributes(self):
        """Updates the inputs/outputs and default mapping attributes, calculated from model head"""
        required, optional = split_signature_params_by_predicate(
            self._head.featurize, lambda p: p.default == inspect.Parameter.empty
        )
        self._inputs = self._head.inputs() or [p.name for p in required]
        self._output = ([p.name for p in optional] or [None])[0]
        self._default_ds_mapping = {k: k for k in self._inputs + [self._output] if k}

    @classmethod
    def from_params(
        cls: Type["PipelineModel"],
        params: Params,
        vocab: Optional[Vocabulary] = None,
        **extras,
    ) -> "PipelineModel":
        """
        Load the model implementation from params. We build manually each component from config sections.

        The param keys matches exactly with keys in yaml configuration files
        """

        config = params.pop("config")
        if not isinstance(config, PipelineConfiguration):
            config = PipelineConfiguration.from_params(config)

        vocab = vocab or vocabulary.empty_vocab(features=config.features.keys)

        return cls(
            name=config.name,
            head=config.head.compile(
<<<<<<< HEAD
                backbone=BackboneEncoder(
                    vocab,
=======
                backbone=ModelBackbone(
                    vocab=vocab
                    or vocabulary.empty_vocab(featurizer=config.features.compile()),
>>>>>>> 7ac9df29
                    tokenizer=config.tokenizer.compile(),
                    featurizer=config.features.compile(vocab),
                    encoder=config.encoder,
                )
            ),
        )

    @property
    def head(self) -> TaskHead:
        """Get the model head"""
        return self._head

    def set_head(self, head: TaskHead) -> None:
        """Set a head and update related model attributes"""
        self._head = head
        self._update_head_related_attributes()

    def forward(self, *args, **kwargs) -> Dict[str, torch.Tensor]:
        """The main forward method. Wraps the head forward method and converts the head output into a dictionary"""
        head_output = self._head.forward(*args, **kwargs)
        return self._head.process_output(head_output).as_dict()

    def get_metrics(self, reset: bool = False) -> Dict[str, float]:
        """Fetch metrics defined in head layer"""
        return self._head.get_metrics(reset)

    def text_to_instance(self, **inputs: Dict[str, Any]) -> Optional[Instance]:
        """Applies the head featurize method"""
        try:
            return self._head.featurize(**inputs)
        except KeyError as error:
            # missing inputs
            raise MissingArgumentError(arg_name=error.args[0])

    def update_vocab(self, vocab: Vocabulary):
        """Update the model vocabulary and re-launch all vocab updates methods"""
        self.vocab = vocab
        self._head.backbone._update_vocab(vocab)  # pylint: disable=protected-access
        self._head._update_vocab(vocab)  # pylint: disable=protected-access

    @property
    def inputs(self) -> List[str]:
        """The model inputs. Corresponding to head.featurize required argument names"""
        return self._inputs

    @property
    def output(self) -> Optional[str]:
        """The model output (not prediction): Corresponding to head.featurize optional argument names. Should be one"""
        return self._output

    def init_prediction_logger(
        self, output_dir: str, max_bytes: int = 20000000, backup_count: int = 20
    ):
        """Initialize the prediction logger.

        If initialized we will log all predictions to a file called *predictions.json* in the `output_folder`.

        Parameters
        ----------
        output_dir
            Path to the folder in which we create the *predictions.json* file.
        max_bytes
            Passed on to logging.handlers.RotatingFileHandler
        backup_count
            Passed on to logging.handlers.RotatingFileHandler

        """
        Path(output_dir).mkdir(parents=True, exist_ok=True)

        predictions_logger = logging.getLogger(output_dir)
        predictions_logger.setLevel(logging.DEBUG)
        # This flag avoids logging messages to be propagated to the parent loggers
        predictions_logger.propagate = False
        file_handler = RotatingFileHandler(
            os.path.join(output_dir, self.PREDICTION_FILE_NAME),
            maxBytes=max_bytes,
            backupCount=backup_count,
        )
        file_handler.setLevel(logging.INFO)
        predictions_logger.addHandler(file_handler)

        setattr(self, "_prediction_logger", predictions_logger)

    def init_prediction_cache(self, max_size: int) -> None:
        """Initialize a prediction cache using the functools.lru_cache decorator

        Parameters
        ----------
        max_size
            Save up to max_size most recent items.
        """

        if hasattr(self, "_predict_with_cache"):
            warnings.warn(
                "Prediction cache already initiated!", category=RuntimeWarning
            )
            return

        predict_with_cache = lru_cache(maxsize=max_size)(self.predict)

        def predict_wrapper(*args, **kwargs):
            def hashable_value(value) -> Any:
                if isinstance(value, dict):
                    return _HashDict(value)
                if isinstance(value, (list, tuple)):
                    return _HashList(value)
                return value

            return predict_with_cache(
                *[hashable_value(arg_value) for arg_value in args],
                **{
                    key: hashable_value(input_value)
                    for key, input_value in kwargs.items()
                },
            )

        self.__setattr__("predict", predict_wrapper)
        self.__setattr__("_predict_with_cache", predict_with_cache)

    def log_prediction(
        self, inputs: Dict[str, Any], prediction: Dict[str, Any]
    ) -> None:
        """Store prediction for model analysis and feedback sessions"""
        if hasattr(self, "_prediction_logger"):
            self._prediction_logger.info(
                json.dumps(dict(inputs=inputs, annotation=sanitize(prediction)))
            )

    def predict(self, *args, **kwargs) -> Dict[str, numpy.ndarray]:
        """Make a single model prediction"""
        if self.training:
            warnings.warn(
                "Train model enabled. "
                "Disabling training mode automatically. You can manually disable it: "
                "self.eval() or self.train(False)"
            )
            self.eval()

        inputs = self._model_inputs_from_args(*args, **kwargs)
        instance = self.text_to_instance(**inputs)
        prediction = self.forward_on_instance(instance)
        self.log_prediction(inputs, prediction)

        return prediction

    def explain(self, *args, **kwargs) -> Dict[str, Any]:
        """Applies an prediction including token attribution explanation"""
        inputs = self._model_inputs_from_args(*args, **kwargs)
        instance = self.text_to_instance(**inputs)
        prediction = self.forward_on_instance(instance)

        return self._head.explain_prediction(prediction=prediction, instance=instance)

    def _model_inputs_from_args(self, *args, **kwargs) -> Dict[str, Any]:
        """Returns model input data dictionary"""
        inputs = {k: v for k, v in zip(self.inputs, args)}
        inputs.update(kwargs)

        return inputs

    def launch_experiment(
        self,
        params: Params,
        serialization_dir: str,
        batch_weight_key: str = "",
        embedding_sources_mapping: Dict[str, str] = None,
    ) -> "PipelineModel":
        """Launch a local experiment for model training"""

        trainer = PipelineModelTrainer(
            self,
            params,
            serialization_dir,
            batch_weight_key,
            embedding_sources_mapping,
        )

        model, _ = trainer.train()
        return model

    def _read(self, file_path: str) -> Iterable[Instance]:
        """An generator that yields `Instance`s that are fed to the model

        This method is implicitly called when training the model.
        The predictor uses the `self.text_to_instance_with_data_filter` method.

        Parameters
        ----------
        file_path
            Path to the configuration file (yml) of the data source.

        Yields
        ------
        instance
            An `Instance` that is fed to the model
        """
        data_source = DataSource.from_yaml(
            file_path, default_mapping=self._default_ds_mapping
        )
        dataframe = data_source.to_mapped_dataframe()
        instances: DaskSeries = dataframe.apply(
            lambda x: self.text_to_instance(**x.to_dict()),
            axis=1,
            meta=(None, "object"),
        )

        return (instance for _, instance in instances.iteritems() if instance)


class PipelineModelTrainer:
    """
    Default trainer for ``PipelineModel``

    Arguments
    ----------
    model : ``PipelineModel``
        The trainable model
    params : ``Params``
        A parameter object specifying an AllenNLP Experiment
    serialization_dir : ``str``
        The directory in which to save results and logs.
    batch_weight_key : ``str``, optional (default="")
        If non-empty, name of metric used to weight the loss on a per-batch basis.
    embedding_sources_mapping: ``Dict[str, str]``, optional (default=None)
        mapping from model paths to the pretrained embedding filepaths
        used during fine-tuning.
    """

    __LOGGER = logging.getLogger(__name__)

    def __init__(
        self,
        model: PipelineModel,
        params: Params,
        serialization_dir: str,
        batch_weight_key: str = "",
        embedding_sources_mapping: Dict[str, str] = None,
    ):
        self._model = model
        self._params = params
        self._serialization_dir = serialization_dir
        self._batch_weight_key = batch_weight_key
        self._embedding_sources_mapping = embedding_sources_mapping

        self._iterator = None
        self._trainer = None
        self._all_datasets = self.datasets_from_params()

        self._setup()

    def _setup(self):
        """Setup the trainer components and local resources"""
        from allennlp.data import DataIterator

        prepare_environment(self._params)
        if os.path.exists(self._serialization_dir) and os.listdir(
            self._serialization_dir
        ):
            self.__LOGGER.info(
                f"Serialization directory ({self._serialization_dir}) "
                f"already exists and is not empty."
            )

        os.makedirs(self._serialization_dir, exist_ok=True)

        serialization_params = sanitize(deepcopy(self._params).as_dict(quiet=True))
        with open(
            os.path.join(self._serialization_dir, CONFIG_NAME), "w"
        ) as param_file:
            json.dump(serialization_params, param_file, indent=4)

        self._params.pop("model", None)

        vocab = self._model.vocab
        vocab.save_to_files(os.path.join(self._serialization_dir, "vocabulary"))

        self._iterator = DataIterator.from_params(self._params.pop("iterator"))
        self._iterator.index_with(vocab)

        trainer_params = self._params.pop("trainer")
        no_grad_regexes = trainer_params.pop(
            "no_grad", ()
        )  # This could be nice to have exposed
        for name, parameter in self._model.named_parameters():
            if any(re.search(regex, name) for regex in no_grad_regexes):
                parameter.requires_grad_(False)

        # TODO: Customize trainer for better biome integration
        self._trainer = Trainer.from_params(
            model=self._model,
            serialization_dir=self._serialization_dir,
            iterator=self._iterator,
            train_data=self._all_datasets["train"],
            validation_data=self._all_datasets.get("validation"),
            params=trainer_params,
        )

    def datasets_from_params(self) -> Dict[str, Iterable[Instance]]:
        """
        Load all the datasets specified by the config.

        """

        self._params.pop("dataset_reader")
        self._params.pop("validation_dataset_reader", None)
        train_data_path = self._params.pop("train_data_path")

        self.__LOGGER.info("Reading training data from %s", train_data_path)
        datasets: Dict[str, Iterable[Instance]] = {
            "train": self._model.read(train_data_path)
        }

        validation_data_path = self._params.pop("validation_data_path", None)
        if validation_data_path is not None:
            self.__LOGGER.info("Reading validation data from %s", validation_data_path)
            datasets["validation"] = self._model.read(validation_data_path)

        test_data_path = self._params.pop("test_data_path", None)
        if test_data_path is not None:
            self.__LOGGER.info("Reading test data from %s", test_data_path)
            datasets["test"] = self._model.read(test_data_path)

        return datasets

    def test_evaluation(self) -> Dict[str, Any]:
        """
        Evaluates the model against the test dataset (if defined)

        Returns
        -------
        Test metrics information

        """
        test_data = self._all_datasets.get("test")
        if not test_data:
            return {}

        self.__LOGGER.info("The model will be evaluated using the best epoch weights.")
        return evaluate(
            self._model,
            test_data,
            data_iterator=self._iterator,
            cuda_device=self._trainer._cuda_devices[
                0
            ],  # pylint: disable=protected-access
            batch_weight_key=self._batch_weight_key,
        )

    def train(self) -> Tuple[PipelineModel, Dict[str, Any]]:
        """
        Train the inner model with given configuration on initialization

        Returns
        -------
        A tuple with trained model and related metrics information
        """

        from allennlp.models.model import _DEFAULT_WEIGHTS

        try:
            metrics = self._trainer.train()
        except KeyboardInterrupt:
            # if we have completed an epoch, try to create a model archive.
            if os.path.exists(os.path.join(self._serialization_dir, _DEFAULT_WEIGHTS)):
                logging.info(
                    "Fine-tuning interrupted by the user. Attempting to create "
                    "a model archive using the current best epoch weights."
                )
                self.save_best_model()
            raise

        for k, v in self.test_evaluation().items():
            metrics["test_" + k] = v

        self.save_best_model()

        with open(
            os.path.join(self._serialization_dir, "metrics.json"), "w"
        ) as metrics_file:
            metrics_json = json.dumps(metrics, indent=2)
            metrics_file.write(metrics_json)

        return self._model, metrics

    def save_best_model(self):
        """Packages the best model as tar.gz archive"""
        archive_model(
            self._serialization_dir, files_to_archive=self._params.files_to_archive
        )<|MERGE_RESOLUTION|>--- conflicted
+++ resolved
@@ -100,14 +100,9 @@
         return cls(
             name=config.name,
             head=config.head.compile(
-<<<<<<< HEAD
-                backbone=BackboneEncoder(
+
+                backbone=ModelBackbone(
                     vocab,
-=======
-                backbone=ModelBackbone(
-                    vocab=vocab
-                    or vocabulary.empty_vocab(featurizer=config.features.compile()),
->>>>>>> 7ac9df29
                     tokenizer=config.tokenizer.compile(),
                     featurizer=config.features.compile(vocab),
                     encoder=config.encoder,
