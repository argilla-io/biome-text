--- conflicted
+++ resolved
@@ -418,23 +418,16 @@
         for col_name in dataset.column_names
         if col_name not in pipeline.inputs + pipeline.output
     ]
-<<<<<<< HEAD
-=======
-
->>>>>>> d6112172
+
     dataset = dataset.map(
         lambda x: {"metadata": {col_name: x[col_name] for col_name in meta_columns}},
         remove_columns=meta_columns,
     ).map(
         add_predictions,
-<<<<<<< HEAD
         fn_kwargs={
             "columns": [(col, False) for col in pipeline.inputs]
             + [(col, True) for col in pipeline.output]
         },
-=======
-        fn_kwargs={"columns": input_columns},
->>>>>>> d6112172
         batched=True,
         batch_size=options.batch_size,
         num_proc=options.num_proc,
