--- conflicted
+++ resolved
@@ -9,11 +9,8 @@
 from urllib.parse import urlparse
 
 import datasets
-<<<<<<< HEAD
-=======
 import elasticsearch
 import elasticsearch.helpers
->>>>>>> 9782ebc4
 import pandas as pd
 from allennlp.common.util import sanitize
 from dask import dataframe as dd
@@ -195,12 +192,6 @@
         )
 
     def _index_dataset(self, dataset: datasets.Dataset, index: str):
-<<<<<<< HEAD
-        for col_name in dataset.column_names:
-            dataset.add_elasticsearch_index(
-                col_name, es_client=self.client, es_index_name=index, es_index_config={}
-            )
-=======
         number_of_docs = len(dataset)
         successes = 0
 
@@ -218,7 +209,6 @@
                 f"Some documents failed to be added to ElasticSearch. Failures: {number_of_docs - successes}/{number_of_docs}"
             )
         _LOGGER.info("Indexed %d documents" % (successes,))
->>>>>>> 9782ebc4
 
 
 def create(
@@ -422,22 +412,6 @@
 
     # Here we include the pipeline.output so we do not use it for the metadata later on, see metadata below
     input_columns = [col for col in pipeline.inputs + [pipeline.output] if col]
-<<<<<<< HEAD
-    dataset = dataset.map(
-        add_predictions,
-        fn_kwargs={"columns": input_columns},
-        batched=True,
-        batch_size=options.batch_size,
-        num_proc=options.num_proc,
-    )
-
-    meta_columns = [
-        col_name for col_name in dataset.column_names if col_name not in input_columns
-    ]
-    dataset = dataset.map(
-        lambda x: {"metadata": {col_name: x[col_name] for col_name in meta_columns}},
-        remove_columns=meta_columns,
-=======
     meta_columns = [
         col_name for col_name in dataset.column_names if col_name not in input_columns
     ]
@@ -452,18 +426,13 @@
             batch_size=options.batch_size,
             num_proc=options.num_proc,
         )
->>>>>>> 9782ebc4
     )
 
     data_exploration = DataExploration(
         name=explore_id,
-<<<<<<< HEAD
-        datasource_name=list(dataset.info.download_checksums.keys())[0],  # TODO: find a better way ...
-=======
         datasource_name=list(dataset.info.download_checksums.keys())[
             0
         ],  # TODO: find a better way ...
->>>>>>> 9782ebc4
         datasource_columns=input_columns + meta_columns,
         pipeline_name=pipeline.name,
         pipeline_type=pipeline.type_name,
