--- conflicted
+++ resolved
@@ -53,89 +53,6 @@
     return cuda_device
 
 
-<<<<<<< HEAD
-def method_argument_types(the_method: Callable) -> Dict[str, Type[Any]]:
-    """Returns the argument types dictionary"""
-
-    def annotation_variants(annotation: Type) -> Set[Type]:
-        origin = getattr(annotation, "__origin__", None)
-        args = getattr(annotation, "__args__", ())
-        if origin == Union:
-            return set([t for t in args if t])
-        return set([annotation])
-
-    signature = inspect.signature(the_method)
-
-    return {
-        argument.name: variant
-        for argument in signature.parameters.values()
-        for variant in annotation_variants(remove_optional(argument.annotation))
-    }
-=======
-class ElasticsearchExplore:
-    """Elasticsearch data exploration class"""
-
-    def __init__(self, es_index: str, es_host: Optional[str] = None):
-        self.es_index = es_index
-        self.es_host = es_host or constants.DEFAULT_ES_HOST
-        if not self.es_host.startswith("http"):
-            self.es_host = f"http://{self.es_host}"
-
-        self.client = Elasticsearch(
-            hosts=es_host, retry_on_timeout=True, http_compress=True
-        )
-        self.es_doc = get_compatible_doc_type(self.client)
-
-    def create_explore_data_record(self, parameters: Dict[str, Any]):
-        """Creates an exploration data record data exploration"""
-
-        self.client.indices.create(
-            index=constants.BIOME_METADATA_INDEX,
-            body={
-                "settings": {"index": {"number_of_shards": 1, "number_of_replicas": 0}}
-            },
-            params=dict(ignore=400),
-        )
-
-        self.client.update(
-            index=constants.BIOME_METADATA_INDEX,
-            doc_type=constants.BIOME_METADATA_INDEX_DOC,
-            id=self.es_index,
-            body={
-                "doc": dict(
-                    name=self.es_index, created_at=datetime.datetime.now(), **parameters
-                ),
-                "doc_as_upsert": True,
-            },
-        )
-
-    def create_explore_data_index(self, force_delete: bool):
-        """Creates an explore data index if not exists or is forced"""
-        dynamic_templates = [
-            {
-                data_type: {
-                    "match_mapping_type": data_type,
-                    "path_match": path_match,
-                    "mapping": {
-                        "type": "text",
-                        "fields": {"keyword": {"type": "keyword", "ignore_above": 256}},
-                    },
-                }
-            }
-            for data_type, path_match in [("*", "*.value"), ("string", "*")]
-        ]
-
-        if force_delete:
-            self.client.indices.delete(index=self.es_index, ignore=[400, 404])
-
-        self.client.indices.create(
-            index=self.es_index,
-            body={"mappings": {self.es_doc: {"dynamic_templates": dynamic_templates}}},
-            ignore=400,
-        )
->>>>>>> e9f7319d
-
-
 def update_method_signature(signature: inspect.Signature, to_method):
     """Updates signature to method"""
 
