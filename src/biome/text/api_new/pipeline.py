--- conflicted
+++ resolved
@@ -213,10 +213,7 @@
     """
 
     __LOGGER = logging.getLogger(__name__)
-<<<<<<< HEAD
     __TRAINING_CACHE_DATA = "instances_data"
-=======
->>>>>>> b2fa1d8b
 
     # TODO: Signature makes you think you can pass both a pretrained_path and a config, while only one option possible.
     def __init__(
@@ -281,24 +278,8 @@
         if isinstance(config, str):
             config = PipelineConfiguration.from_params(Params(yaml.safe_load(config)))
         pipeline = cls(config=config)
-<<<<<<< HEAD
         vocab = cls._load_vocabulary(pipeline.model.vocab, vocab_config)
         pipeline._model.update_vocab(vocab)
-=======
-
-        if vocab_config:
-            # TODO: better pipeline init with vocab preloading
-            pipeline = cls._extend_vocab_from_sources(
-                pipeline,
-                sources=vocab_config.sources,
-                max_vocab_size=vocab_config.max_vocab_size,
-                min_count=vocab_config.min_count,
-                pretrained_files=vocab_config.pretrained_files,
-                only_include_pretrained_words=vocab_config.only_include_pretrained_words,
-                min_pretrained_embeddings=vocab_config.min_pretrained_embeddings,
-                tokens_to_add=vocab_config.tokens_to_add,
-            )
->>>>>>> b2fa1d8b
 
         return pipeline
 
@@ -385,22 +366,16 @@
 
             if not restore:
                 drop_patterns.append(os.path.join(output, "*.th"))
-<<<<<<< HEAD
                 drop_patterns.append(
                     os.path.join(output, self.__TRAINING_CACHE_DATA, "*")
                 )
-=======
->>>>>>> b2fa1d8b
 
             for pattern in drop_patterns:
                 for file in glob.glob(pattern, recursive=True):
                     os.remove(file)
 
         prepare_experiment_folder(output, restore)
-<<<<<<< HEAD
         self._model.cache_data(os.path.join(output, self.__TRAINING_CACHE_DATA))
-=======
->>>>>>> b2fa1d8b
 
         return _PipelineHelper.train(
             self,
@@ -648,7 +623,6 @@
         )
         return self
 
-<<<<<<< HEAD
     @classmethod
     def _vocab_from_path(cls, from_path) -> Optional[Vocabulary]:
         try:
@@ -657,8 +631,6 @@
             cls.__LOGGER.warning("%s folder not found", from_path)
             return None
 
-=======
->>>>>>> b2fa1d8b
     def _extend_vocab_from_sources(
         self, vocab: Vocabulary, sources: List[str], **extra_args
     ) -> Vocabulary:
@@ -856,10 +828,6 @@
             params=Params(allennlp_configuration(pipeline, config)),
             serialization_dir=config.output,
             extend_vocab=config.extend_vocab,
-<<<<<<< HEAD
-            file_friendly_logging=True,
-=======
->>>>>>> b2fa1d8b
         )  # pylint: disable=protected-access,
 
         return pipeline.__class__(
