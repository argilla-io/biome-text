import inspect
import json
import logging
import os
import pickle
import re
import warnings
from copy import deepcopy
from functools import lru_cache
from logging.handlers import RotatingFileHandler
from pathlib import Path
from tempfile import mkdtemp
from typing import Any, Dict, Iterable, List, Optional, Type, Tuple

import numpy
import torch
from allennlp.common import Params
from allennlp.common.checks import ConfigurationError
from allennlp.common.util import prepare_environment, prepare_global_logging, sanitize
from allennlp.data import Instance, Vocabulary, DatasetReader
from allennlp.models import Model as AllennlpModel
from allennlp.models.archival import CONFIG_NAME, archive_model
from allennlp.training import Trainer
from allennlp.training.util import evaluate
from dask.dataframe import Series as DaskSeries

from biome.text.api_new import PipelineConfiguration
from biome.text.api_new.data import DataSource
from biome.text.api_new.errors import MissingArgumentError
from biome.text.api_new.helpers import split_signature_params_by_predicate
from biome.text.api_new.model import Model
from biome.text.api_new.modules.heads import TaskHead
from biome.text.api_new.vocabulary import vocabulary


class _HashDict(dict):
    """
    Hashable dict implementation.
    BE AWARE! Since dicts are mutable, the hash can change!
    """

    def __hash__(self):
        # user a better way
        return pickle.dumps(self).__hash__()


class _HashList(list):
    """
    Hashable list implementation.
    BE AWARE! Since dicts are mutable, the hash can change!
    """

    def __hash__(self):
        return pickle.dumps(self).__hash__()


class _DataSourceReader(DatasetReader):
    """Base Allennlp DataSource reader"""

    def __init__(self, data_keys: List[str]):
        super(_DataSourceReader, self).__init__(lazy=True)
        self._default_ds_mapping = {k: k for k in data_keys if k}

    __LOGGER = logging.getLogger(__name__)

    def _read(self, file_path: str) -> Iterable[Instance]:
        """An generator that yields `Instance`s that are fed to the model

        This method is implicitly called when training the model.
        The predictor uses the `self.text_to_instance_with_data_filter` method.

        Parameters
        ----------
        file_path
            Path to the configuration file (yml) of the data source.

        Yields
        ------
        instance
            An `Instance` that is fed to the model
        """
        data_source = DataSource.from_yaml(
            file_path, default_mapping=self._default_ds_mapping
        )
        self.__LOGGER.debug("Read data set from %s", file_path)
        dataframe = data_source.to_mapped_dataframe()
        instances: DaskSeries = dataframe.apply(
            lambda x: self.text_to_instance(**x.to_dict()),
            axis=1,
            meta=(None, "object"),
        )

        return (instance for _, instance in instances.iteritems() if instance)

    def text_to_instance(self, **inputs) -> Instance:
        """ Convert an input text data into a allennlp Instance"""
        raise NotImplementedError


class _BaseModelImpl(AllennlpModel, _DataSourceReader):
    """
    This class is an internal implementation for connect biome.text concepts with allennlp implementation details

    This class manage the internal head + model architecture, keeping the allennlnlp Model lifecycle. This class
    must be hidden to api users.
    """

    __logger = logging.getLogger(__name__)

    def __init__(self, name: str, head: TaskHead):

        AllennlpModel.__init__(self, head.model.vocab)

        self.name = name
        self.head = head

        required, optional = split_signature_params_by_predicate(
            self.head.featurize, lambda p: p.default == inspect.Parameter.empty
        )
        self._inputs = self.head.inputs() or [p.name for p in required]
        self._output = ([p.name for p in optional] or [None])[0]

        _DataSourceReader.__init__(
            self, data_keys=[k for k in self.inputs + [self.output]]
        )

    @classmethod
    def from_params(
        cls: Type["_BaseModelImpl"],
        params: Params,
        vocab: Optional[Vocabulary] = None,
        **extras,
    ) -> "_BaseModelImpl":
        """
        Load the internal model implementation from params. We build manually each component from config sections.

        The param keys matches exactly with keys in yaml configuration files
        """

        config = params.pop("config")
        if not isinstance(config, PipelineConfiguration):
            config = PipelineConfiguration.from_params(config)

        return cls(
            name=config.name,
            head=config.head.compile(
                model=Model(
                    vocab=vocab
                    or vocabulary.empty_vocab(featurizer=config.features.compile()),
                    tokenizer=config.tokenizer.compile(),
                    featurizer=config.features.compile(),
                    encoder=config.encoder,
                )
            ),
        )

    def forward(self, *args, **kwargs) -> Dict[str, torch.Tensor]:
        """The main forward method. Wraps the head forward method and converts the head output into a dictionary"""
        head_output = self.head.forward(*args, **kwargs)
        return self.head.process_output(head_output).as_dict()

    def get_metrics(self, reset: bool = False) -> Dict[str, float]:
        """Fetch metrics defined in head layer"""
        return self.head.get_metrics(reset)

    def text_to_instance(self, **inputs: Dict[str, Any]) -> Optional[Instance]:
        """Applies the head featurize method"""
        try:
            return self.head.featurize(**inputs)
        except KeyError as error:
            # missing inputs
            raise MissingArgumentError(arg_name=error.args[0])

    def update_vocab(self, vocab: Vocabulary):
        """Update the model vocabulary and re-launch all vocab updates methods"""
        self.vocab = vocab
        self.head.model.extend_vocab(self.vocab)
        self.head.extend_vocab(self.vocab)

    @property
    def inputs(self) -> List[str]:
        """The model inputs. Corresponding to head.featurize required argument names"""
        return self._inputs

    @property
    def output(self) -> Optional[str]:
        """The model output (not prediction): Corresponding to head.featurize optional argument names. Should be one"""
        return self._output

    def init_prediction_logger(
        self, output_dir: str, max_bytes: int = 20000000, backup_count: int = 20
    ):
        """Initialize the prediction logger.

        If initialized we will log all predictions to a file called *predictions.json* in the `output_folder`.

        Parameters
        ----------
        output_dir
            Path to the folder in which we create the *predictions.json* file.
        max_bytes
            Passed on to logging.handlers.RotatingFileHandler
        backup_count
            Passed on to logging.handlers.RotatingFileHandler

        """
        Path(output_dir).mkdir(parents=True, exist_ok=True)

        predictions_logger = logging.getLogger(output_dir)
        predictions_logger.setLevel(logging.DEBUG)
        # This flag avoids logging messages to be propagated to the parent loggers
        predictions_logger.propagate = False
        file_handler = RotatingFileHandler(
            os.path.join(output_dir, self.PREDICTION_FILE_NAME),
            maxBytes=max_bytes,
            backupCount=backup_count,
        )
        file_handler.setLevel(logging.INFO)
        predictions_logger.addHandler(file_handler)

        setattr(self, "_prediction_logger", predictions_logger)

    def init_prediction_cache(self, max_size: int) -> None:
        """Initialize a prediction cache using the functools.lru_cache decorator

        Parameters
        ----------
        max_size
            Save up to max_size most recent items.
        """

        if hasattr(self, "_predict_with_cache"):
            warnings.warn(
                "Prediction cache already initiated!", category=RuntimeWarning
            )
            return

        predict_with_cache = lru_cache(maxsize=max_size)(self.predict)

        def predict_wrapper(*args, **kwargs):
            def hashable_value(value) -> Any:
                if isinstance(value, dict):
                    return _HashDict(value)
                if isinstance(value, (list, tuple)):
                    return _HashList(value)
                return value

            return predict_with_cache(
                *[hashable_value(arg_value) for arg_value in args],
                **{
                    key: hashable_value(input_value)
                    for key, input_value in kwargs.items()
                },
            )

        self.__setattr__("predict", predict_wrapper)
        self.__setattr__("_predict_with_cache", predict_with_cache)

    def log_prediction(
        self, inputs: Dict[str, Any], prediction: Dict[str, Any]
    ) -> None:
        """Store prediction for model analysis and feedback sessions"""
        if hasattr(self, "_prediction_logger"):
            self._prediction_logger.info(
                json.dumps(dict(inputs=inputs, annotation=sanitize(prediction)))
            )

    def predict(self, *args, **kwargs) -> Dict[str, numpy.ndarray]:
        """Make a single model prediction"""
        if self.training:
            warnings.warn(
                "Train model enabled. "
                "Disabling training mode automatically. You can manually disable it: "
                "self.eval() or self.train(False)"
            )
            self.eval()

        inputs = self._model_inputs_from_args(*args, **kwargs)
        instance = self.text_to_instance(**inputs)
        prediction = self.forward_on_instance(instance)
        self.log_prediction(inputs, prediction)

        return prediction

    def explain(self, *args, **kwargs) -> Dict[str, Any]:
        """Applies an prediction including token attribution explanation"""
        inputs = self._model_inputs_from_args(*args, **kwargs)
        instance = self.text_to_instance(**inputs)
        prediction = self.forward_on_instance(instance)

        return self.head.prediction_explain(prediction=prediction, instance=instance)

    def _model_inputs_from_args(self, *args, **kwargs) -> Dict[str, Any]:
        """Returns model input data dictionary"""
        inputs = {k: v for k, v in zip(self.inputs, args)}
        inputs.update(kwargs)

        return inputs

    def launch_experiment(
        self,
        params: Params,
        serialization_dir: str,
        extend_vocab: bool = False,
<<<<<<< HEAD
        file_friendly_logging: bool = False,
        batch_weight_key: str = "",
        embedding_sources_mapping: Dict[str, str] = None,
    ) -> "_BaseModelImpl":
        """
        Fine tunes the given model, using a set of parameters that is largely identical to those used
        for :func:`~allennlp.commands.train.train_model`, except that the ``model`` section is ignored,
        if it is present (as we are already given a ``Model`` here).

        The main difference between the logic done here and the logic done in ``train_model`` is that
        here we do not worry about vocabulary construction or creating the model object.  Everything
        else is the same.

        Parameters
        ----------
        params : ``Params``
            A parameter object specifying an AllenNLP Experiment
        serialization_dir : ``str``
            The directory in which to save results and logs.
        extend_vocab: ``bool``, optional (default=False)
            If ``True``, we use the new instances to extend your vocabulary.
        file_friendly_logging : ``bool``, optional (default=False)
            If ``True``, we add newlines to tqdm output, even on an interactive terminal, and we slow
            down tqdm's output to only once every 10 seconds.
        batch_weight_key : ``str``, optional (default="")
            If non-empty, name of metric used to weight the loss on a per-batch basis.
        embedding_sources_mapping: ``Dict[str, str]``, optional (default=None)
            mapping from model paths to the pretrained embedding filepaths
            used during fine-tuning.
        """

        from allennlp.data import DataIterator
        from allennlp.models.model import _DEFAULT_WEIGHTS

        logger = self.__logger

        def datasets_from_params(
            model: _BaseModelImpl, params: Params
        ) -> Dict[str, Iterable[Instance]]:
            """
            Load all the datasets specified by the config.

            Parameters
            ----------
            model : ``_BaseModelImpl``
            params : ``Params``
            """

            params.pop("dataset_reader")
            params.pop("validation_dataset_reader", None)
            train_data_path = params.pop("train_data_path")

            logger.info("Reading training data from %s", train_data_path)
            datasets: Dict[str, Iterable[Instance]] = {
                "train": model.read(train_data_path)
            }

            validation_data_path = params.pop("validation_data_path", None)
            if validation_data_path is not None:
                logger.info("Reading validation data from %s", validation_data_path)
                datasets["validation"] = model.read(validation_data_path)

            test_data_path = params.pop("test_data_path", None)
            if test_data_path is not None:
                logger.info("Reading test data from %s", test_data_path)
                datasets["test"] = model.read(test_data_path)

            return datasets

        prepare_environment(params)
        if os.path.exists(serialization_dir) and os.listdir(serialization_dir):
            logger.info(
                f"Serialization directory ({serialization_dir}) "
                f"already exists and is not empty."
            )

        os.makedirs(serialization_dir, exist_ok=True)
        prepare_global_logging(serialization_dir, file_friendly_logging)

        serialization_params = deepcopy(params).as_dict(quiet=True)
        with open(os.path.join(serialization_dir, CONFIG_NAME), "w") as param_file:
            json.dump(serialization_params, param_file, indent=4)

        params.pop("model", None)
        vocabulary_params = params.pop("vocabulary", {})
        if vocabulary_params.get("directory_path", None):
            logger.warning(
                "You passed `directory_path` in parameters for the vocabulary in "
                "your configuration file, but it will be ignored. "
            )

        all_datasets = datasets_from_params(self, params)
        vocab = self.vocab

        if extend_vocab:
            datasets_for_vocab_creation = set(
                params.pop("datasets_for_vocab_creation", all_datasets)
            )

            for dataset in datasets_for_vocab_creation:
                if dataset not in all_datasets:
                    raise ConfigurationError(
                        f"invalid 'dataset_for_vocab_creation' {dataset}"
                    )

            logger.info(
                "Extending model vocabulary using %s data.",
                ", ".join(datasets_for_vocab_creation),
            )
            vocab.extend_from_instances(
                vocabulary_params,
                (
                    instance
                    for key, dataset in all_datasets.items()
                    for instance in dataset
                    if key in datasets_for_vocab_creation
                ),
            )

            self.extend_embedder_vocab(embedding_sources_mapping)

        vocab.save_to_files(os.path.join(serialization_dir, "vocabulary"))

        iterator = DataIterator.from_params(params.pop("iterator"))
        iterator.index_with(self.vocab)

        train_data = all_datasets["train"]
        validation_data = all_datasets.get("validation")
        test_data = all_datasets.get("test")

        trainer_params = params.pop("trainer")
        no_grad_regexes = trainer_params.pop("no_grad", ())
        for name, parameter in self.named_parameters():
            if any(re.search(regex, name) for regex in no_grad_regexes):
                parameter.requires_grad_(False)

        # TODO: Customize trainer for better biome integration
        trainer = Trainer.from_params(
            model=self,
            serialization_dir=serialization_dir,
            iterator=iterator,
            train_data=train_data,
            validation_data=validation_data,
            params=trainer_params,
        )
        evaluate_on_test = params.pop_bool("evaluate_on_test", False)
        params.assert_empty("base train command")
        try:
            metrics = trainer.train()
        except KeyboardInterrupt:
            # if we have completed an epoch, try to create a model archive.
            if os.path.exists(os.path.join(serialization_dir, _DEFAULT_WEIGHTS)):
=======
        batch_weight_key: str = "",
        embedding_sources_mapping: Dict[str, str] = None,
    ) -> "_BaseModelImpl":
        """Launch a local experiment for model training"""

        trainer = _BaseModelImplTrainer(
            self,
            params,
            serialization_dir,
            extend_vocab,
            batch_weight_key,
            embedding_sources_mapping,
        )

        model, _ = trainer.train()
        return model


class _BaseModelImplTrainer:
    """
    Default trainer for ``_BaseModelImpl``

    Arguments
    ----------
    model : ``_BaseModelImpl``
        The trainable model
    params : ``Params``
        A parameter object specifying an AllenNLP Experiment
    serialization_dir : ``str``
        The directory in which to save results and logs.
    extend_vocab: ``bool``, optional (default=False)
        If ``True``, we use the new instances to extend your vocabulary.
    batch_weight_key : ``str``, optional (default="")
        If non-empty, name of metric used to weight the loss on a per-batch basis.
    embedding_sources_mapping: ``Dict[str, str]``, optional (default=None)
        mapping from model paths to the pretrained embedding filepaths
        used during fine-tuning.
    """

    __LOGGER = logging.getLogger(__name__)

    def __init__(
        self,
        model: _BaseModelImpl,
        params: Params,
        serialization_dir: str,
        extend_vocab: bool = False,
        batch_weight_key: str = "",
        embedding_sources_mapping: Dict[str, str] = None,
    ):
        self._model = model
        self._params = params
        self._serialization_dir = serialization_dir
        self._extend_vocab = extend_vocab
        self._batch_weight_key = batch_weight_key
        self._embedding_sources_mapping = embedding_sources_mapping

        self._iterator = None
        self._trainer = None
        self._all_datasets = self.datasets_from_params()
        self._evaluate_on_test = self._params.pop_bool("evaluate_on_test", False)

        self._setup()

    def _setup(self):
        """Setup the trainer components and local resources"""
        from allennlp.data import DataIterator

        prepare_environment(self._params)
        if os.path.exists(self._serialization_dir) and os.listdir(
            self._serialization_dir
        ):
            self.__LOGGER.info(
                f"Serialization directory ({self._serialization_dir}) "
                f"already exists and is not empty."
            )

        os.makedirs(self._serialization_dir, exist_ok=True)
        prepare_global_logging(self._serialization_dir, file_friendly_logging=True)

        serialization_params = deepcopy(self._params).as_dict(quiet=True)
        with open(
            os.path.join(self._serialization_dir, CONFIG_NAME), "w"
        ) as param_file:
            json.dump(serialization_params, param_file, indent=4)

        self._params.pop("model", None)

        if self._extend_vocab:
            self.extend_vocab(self._all_datasets)

        vocab = self._model.vocab
        vocab.save_to_files(os.path.join(self._serialization_dir, "vocabulary"))

        self._iterator = DataIterator.from_params(self._params.pop("iterator"))
        self._iterator.index_with(vocab)

        trainer_params = self._params.pop("trainer")
        no_grad_regexes = trainer_params.pop(
            "no_grad", ()
        )  # This could be nice to have exposed
        for name, parameter in self._model.named_parameters():
            if any(re.search(regex, name) for regex in no_grad_regexes):
                parameter.requires_grad_(False)

        # TODO: Customize trainer for better biome integration
        self._trainer = Trainer.from_params(
            model=self._model,
            serialization_dir=self._serialization_dir,
            iterator=self._iterator,
            train_data=self._all_datasets["train"],
            validation_data=self._all_datasets.get("validation"),
            params=trainer_params,
        )

    def datasets_from_params(self) -> Dict[str, Iterable[Instance]]:
        """
        Load all the datasets specified by the config.

        """

        self._params.pop("dataset_reader")
        self._params.pop("validation_dataset_reader", None)
        train_data_path = self._params.pop("train_data_path")

        self.__LOGGER.info("Reading training data from %s", train_data_path)
        datasets: Dict[str, Iterable[Instance]] = {
            "train": self._model.read(train_data_path)
        }

        validation_data_path = self._params.pop("validation_data_path", None)
        if validation_data_path is not None:
            self.__LOGGER.info("Reading validation data from %s", validation_data_path)
            datasets["validation"] = self._model.read(validation_data_path)

        test_data_path = self._params.pop("test_data_path", None)
        if test_data_path is not None:
            self.__LOGGER.info("Reading test data from %s", test_data_path)
            datasets["test"] = self._model.read(test_data_path)

        return datasets

    def extend_vocab(self, source_datasets: Dict[str, Iterable[Instance]]):
        """
        Extends the inner model vocabulary from source datasets

        Parameters
        ----------
        source_datasets: ``Dict[str, Iterable[Instance]]``
            The source datasets
        """

        datasets_for_vocab_creation = set(
            self._params.pop("datasets_for_vocab_creation", source_datasets)
        )

        for dataset in datasets_for_vocab_creation:
            if dataset not in source_datasets:
                raise ConfigurationError(
                    f"invalid 'dataset_for_vocab_creation' {dataset}"
                )

        self.__LOGGER.info(
            "Extending model vocabulary using %s data.",
            ", ".join(datasets_for_vocab_creation),
        )

        vocabulary_params = self._params.pop("vocabulary", {})
        self._model.vocab.extend_from_instances(
            vocabulary_params,
            (
                instance
                for key, dataset in source_datasets.items()
                for instance in dataset
                if key in datasets_for_vocab_creation
            ),
        )

        self._model.extend_embedder_vocab(self._embedding_sources_mapping)

    def test_evaluation(self) -> Dict[str, Any]:
        """
        Evaluates the model against the test dataset (if defined)

        Returns
        -------
        Test metrics information

        """
        test_data = self._all_datasets.get("test")
        if not test_data:
            return {}

        if test_data and not self._evaluate_on_test:
            self.__LOGGER.info(
                "To evaluate on the test set after training, pass the "
                "'evaluate_on_test' flag, or use the 'allennlp evaluate' command."
            )
            return {}

        # Evaluate
        self.__LOGGER.info("The model will be evaluated using the best epoch weights.")
        return evaluate(
            self._model,
            test_data,
            data_iterator=self._iterator,
            cuda_device=self._trainer._cuda_devices[
                0
            ],  # pylint: disable=protected-access
            batch_weight_key=self._batch_weight_key,
        )

    def train(self) -> Tuple[_BaseModelImpl, Dict[str, Any]]:
        """
        Train the inner model with given configuration on initialization

        Returns
        -------
        A tuple with trained model and related metrics information
        """

        from allennlp.models.model import _DEFAULT_WEIGHTS

        try:
            metrics = self._trainer.train()
        except KeyboardInterrupt:
            # if we have completed an epoch, try to create a model archive.
            if os.path.exists(os.path.join(self._serialization_dir, _DEFAULT_WEIGHTS)):
>>>>>>> b2fa1d8b
                logging.info(
                    "Fine-tuning interrupted by the user. Attempting to create "
                    "a model archive using the current best epoch weights."
                )
<<<<<<< HEAD
                archive_model(
                    serialization_dir, files_to_archive=params.files_to_archive
                )
            raise

        # Evaluate
        if test_data and evaluate_on_test:
            logger.info("The model will be evaluated using the best epoch weights.")
            test_metrics = evaluate(
                self,
                test_data,
                data_iterator=iterator,
                cuda_device=trainer._cuda_devices[
                    0
                ],  # pylint: disable=protected-access,
                batch_weight_key=batch_weight_key,
            )

            for key, value in test_metrics.items():
                metrics["test_" + key] = value

        elif test_data:
            logger.info(
                "To evaluate on the test set after training, pass the "
                "'evaluate_on_test' flag, or use the 'allennlp evaluate' command."
            )

        # Now tar up results
        archive_model(serialization_dir, files_to_archive=params.files_to_archive)

        metrics_json = json.dumps(metrics, indent=2)
        with open(os.path.join(serialization_dir, "metrics.json"), "w") as metrics_file:
            metrics_file.write(metrics_json)

        return self
=======
                self.save_best_model()
            raise

        for k, v in self.test_evaluation().items():
            metrics["test_" + k] = v

        self.save_best_model()

        with open(
            os.path.join(self._serialization_dir, "metrics.json"), "w"
        ) as metrics_file:
            metrics_json = json.dumps(metrics, indent=2)
            metrics_file.write(metrics_json)

        return self._model, metrics

    def save_best_model(self):
        """Packages the best model as tar.gz archive"""
        archive_model(
            self._serialization_dir, files_to_archive=self._params.files_to_archive
        )
>>>>>>> b2fa1d8b
<|MERGE_RESOLUTION|>--- conflicted
+++ resolved
@@ -302,160 +302,6 @@
         params: Params,
         serialization_dir: str,
         extend_vocab: bool = False,
-<<<<<<< HEAD
-        file_friendly_logging: bool = False,
-        batch_weight_key: str = "",
-        embedding_sources_mapping: Dict[str, str] = None,
-    ) -> "_BaseModelImpl":
-        """
-        Fine tunes the given model, using a set of parameters that is largely identical to those used
-        for :func:`~allennlp.commands.train.train_model`, except that the ``model`` section is ignored,
-        if it is present (as we are already given a ``Model`` here).
-
-        The main difference between the logic done here and the logic done in ``train_model`` is that
-        here we do not worry about vocabulary construction or creating the model object.  Everything
-        else is the same.
-
-        Parameters
-        ----------
-        params : ``Params``
-            A parameter object specifying an AllenNLP Experiment
-        serialization_dir : ``str``
-            The directory in which to save results and logs.
-        extend_vocab: ``bool``, optional (default=False)
-            If ``True``, we use the new instances to extend your vocabulary.
-        file_friendly_logging : ``bool``, optional (default=False)
-            If ``True``, we add newlines to tqdm output, even on an interactive terminal, and we slow
-            down tqdm's output to only once every 10 seconds.
-        batch_weight_key : ``str``, optional (default="")
-            If non-empty, name of metric used to weight the loss on a per-batch basis.
-        embedding_sources_mapping: ``Dict[str, str]``, optional (default=None)
-            mapping from model paths to the pretrained embedding filepaths
-            used during fine-tuning.
-        """
-
-        from allennlp.data import DataIterator
-        from allennlp.models.model import _DEFAULT_WEIGHTS
-
-        logger = self.__logger
-
-        def datasets_from_params(
-            model: _BaseModelImpl, params: Params
-        ) -> Dict[str, Iterable[Instance]]:
-            """
-            Load all the datasets specified by the config.
-
-            Parameters
-            ----------
-            model : ``_BaseModelImpl``
-            params : ``Params``
-            """
-
-            params.pop("dataset_reader")
-            params.pop("validation_dataset_reader", None)
-            train_data_path = params.pop("train_data_path")
-
-            logger.info("Reading training data from %s", train_data_path)
-            datasets: Dict[str, Iterable[Instance]] = {
-                "train": model.read(train_data_path)
-            }
-
-            validation_data_path = params.pop("validation_data_path", None)
-            if validation_data_path is not None:
-                logger.info("Reading validation data from %s", validation_data_path)
-                datasets["validation"] = model.read(validation_data_path)
-
-            test_data_path = params.pop("test_data_path", None)
-            if test_data_path is not None:
-                logger.info("Reading test data from %s", test_data_path)
-                datasets["test"] = model.read(test_data_path)
-
-            return datasets
-
-        prepare_environment(params)
-        if os.path.exists(serialization_dir) and os.listdir(serialization_dir):
-            logger.info(
-                f"Serialization directory ({serialization_dir}) "
-                f"already exists and is not empty."
-            )
-
-        os.makedirs(serialization_dir, exist_ok=True)
-        prepare_global_logging(serialization_dir, file_friendly_logging)
-
-        serialization_params = deepcopy(params).as_dict(quiet=True)
-        with open(os.path.join(serialization_dir, CONFIG_NAME), "w") as param_file:
-            json.dump(serialization_params, param_file, indent=4)
-
-        params.pop("model", None)
-        vocabulary_params = params.pop("vocabulary", {})
-        if vocabulary_params.get("directory_path", None):
-            logger.warning(
-                "You passed `directory_path` in parameters for the vocabulary in "
-                "your configuration file, but it will be ignored. "
-            )
-
-        all_datasets = datasets_from_params(self, params)
-        vocab = self.vocab
-
-        if extend_vocab:
-            datasets_for_vocab_creation = set(
-                params.pop("datasets_for_vocab_creation", all_datasets)
-            )
-
-            for dataset in datasets_for_vocab_creation:
-                if dataset not in all_datasets:
-                    raise ConfigurationError(
-                        f"invalid 'dataset_for_vocab_creation' {dataset}"
-                    )
-
-            logger.info(
-                "Extending model vocabulary using %s data.",
-                ", ".join(datasets_for_vocab_creation),
-            )
-            vocab.extend_from_instances(
-                vocabulary_params,
-                (
-                    instance
-                    for key, dataset in all_datasets.items()
-                    for instance in dataset
-                    if key in datasets_for_vocab_creation
-                ),
-            )
-
-            self.extend_embedder_vocab(embedding_sources_mapping)
-
-        vocab.save_to_files(os.path.join(serialization_dir, "vocabulary"))
-
-        iterator = DataIterator.from_params(params.pop("iterator"))
-        iterator.index_with(self.vocab)
-
-        train_data = all_datasets["train"]
-        validation_data = all_datasets.get("validation")
-        test_data = all_datasets.get("test")
-
-        trainer_params = params.pop("trainer")
-        no_grad_regexes = trainer_params.pop("no_grad", ())
-        for name, parameter in self.named_parameters():
-            if any(re.search(regex, name) for regex in no_grad_regexes):
-                parameter.requires_grad_(False)
-
-        # TODO: Customize trainer for better biome integration
-        trainer = Trainer.from_params(
-            model=self,
-            serialization_dir=serialization_dir,
-            iterator=iterator,
-            train_data=train_data,
-            validation_data=validation_data,
-            params=trainer_params,
-        )
-        evaluate_on_test = params.pop_bool("evaluate_on_test", False)
-        params.assert_empty("base train command")
-        try:
-            metrics = trainer.train()
-        except KeyboardInterrupt:
-            # if we have completed an epoch, try to create a model archive.
-            if os.path.exists(os.path.join(serialization_dir, _DEFAULT_WEIGHTS)):
-=======
         batch_weight_key: str = "",
         embedding_sources_mapping: Dict[str, str] = None,
     ) -> "_BaseModelImpl":
@@ -684,48 +530,10 @@
         except KeyboardInterrupt:
             # if we have completed an epoch, try to create a model archive.
             if os.path.exists(os.path.join(self._serialization_dir, _DEFAULT_WEIGHTS)):
->>>>>>> b2fa1d8b
                 logging.info(
                     "Fine-tuning interrupted by the user. Attempting to create "
                     "a model archive using the current best epoch weights."
                 )
-<<<<<<< HEAD
-                archive_model(
-                    serialization_dir, files_to_archive=params.files_to_archive
-                )
-            raise
-
-        # Evaluate
-        if test_data and evaluate_on_test:
-            logger.info("The model will be evaluated using the best epoch weights.")
-            test_metrics = evaluate(
-                self,
-                test_data,
-                data_iterator=iterator,
-                cuda_device=trainer._cuda_devices[
-                    0
-                ],  # pylint: disable=protected-access,
-                batch_weight_key=batch_weight_key,
-            )
-
-            for key, value in test_metrics.items():
-                metrics["test_" + key] = value
-
-        elif test_data:
-            logger.info(
-                "To evaluate on the test set after training, pass the "
-                "'evaluate_on_test' flag, or use the 'allennlp evaluate' command."
-            )
-
-        # Now tar up results
-        archive_model(serialization_dir, files_to_archive=params.files_to_archive)
-
-        metrics_json = json.dumps(metrics, indent=2)
-        with open(os.path.join(serialization_dir, "metrics.json"), "w") as metrics_file:
-            metrics_file.write(metrics_json)
-
-        return self
-=======
                 self.save_best_model()
             raise
 
@@ -746,5 +554,4 @@
         """Packages the best model as tar.gz archive"""
         archive_model(
             self._serialization_dir, files_to_archive=self._params.files_to_archive
-        )
->>>>>>> b2fa1d8b
+        )