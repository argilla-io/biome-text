--- conflicted
+++ resolved
@@ -412,6 +412,7 @@
             additional_forward_args=(record_mask_record1, record_mask_record2),
             target=prediction_target,
             return_convergence_delta=True,
+            n_steps=n_steps,
         )
 
         ig_attribute_record2 = ig.attribute(
@@ -420,6 +421,7 @@
             additional_forward_args=(record_mask_record1, record_mask_record2),
             target=prediction_target,
             return_convergence_delta=True,
+            n_steps=n_steps,
         )
         # The code below was an attempt to make attributions for the "duplicate case" more meaningful ... did not work
         # # duplicate case:
@@ -454,26 +456,6 @@
         # else:
         #     raise RuntimeError("The `explain` method is only implemented for a binary classification task: "
         #                        "[duplicate, not_duplicate]")
-<<<<<<< HEAD
-        ig_attribute_record1 = ig.attribute(
-            inputs=(field_encoded_record1, field_encoded_record2),
-            baselines=(field_encoded_record2, field_encoded_record2),
-            additional_forward_args=(record_mask_record1, record_mask_record2),
-            target=prediction_target,
-            return_convergence_delta=True,
-            n_steps=n_steps,
-        )
-
-        ig_attribute_record2 = ig.attribute(
-            inputs=(field_encoded_record1, field_encoded_record2),
-            baselines=(field_encoded_record1, field_encoded_record1),
-            additional_forward_args=(record_mask_record1, record_mask_record2),
-            target=prediction_target,
-            return_convergence_delta=True,
-            n_steps=n_steps,
-        )
-=======
->>>>>>> 103bbf6e
 
         attributions_record1, delta_record1 = self._get_attributions_and_delta(
             ig_attribute_record1, 0
