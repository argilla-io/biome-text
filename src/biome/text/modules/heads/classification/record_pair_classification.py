--- conflicted
+++ resolved
@@ -377,12 +377,6 @@
         IMPORTANT: The calculated attributions only make sense for a duplicate/not_duplicate binary classification task
         of the two records.
 
-<<<<<<< HEAD
-        TODO(dcfidalgo): optimize: for the prediction we already embedded and field encoded the records.
-            Also, the forward passes here are always done on cpu!
-
-=======
->>>>>>> 6ae0314e
         Parameters
         ----------
         prediction
