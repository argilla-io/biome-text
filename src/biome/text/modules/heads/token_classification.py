import logging
from typing import Dict, List, Optional, Union, cast, Tuple

import torch
from allennlp.data import Instance, TextFieldTensors
from allennlp.data.fields import SequenceLabelField, TextField, MetadataField
from allennlp.modules import ConditionalRandomField, FeedForward, TimeDistributed
from allennlp.modules.conditional_random_field import allowed_transitions
from allennlp.nn.util import get_text_field_mask
from allennlp.training.metrics import CategoricalAccuracy, SpanBasedF1Measure

from biome.text import vocabulary
from biome.text.backbone import ModelBackbone
from biome.text.modules.configuration import (
    ComponentConfiguration,
    FeedForwardConfiguration,
)
from biome.text.helpers import (
    span_labels_to_tag_labels,
    tags_from_offsets,
    offsets_from_tags,
)
from .task_head import TaskHead, TaskName, TaskOutput
from ...errors import WrongValueError


class TokenClassification(TaskHead):
    """Task head for token classification (NER)

    Parameters
    ----------
    backbone
        The model backbone
    labels
        List span labels. Span labels get converted to tag labels internally, using
        configured label_encoding for that.
    label_encoding
        The format of the tags. Supported encodings are: ['BIO', 'BIOUL']
    top_k
    dropout
    feedforward
    """

    __LOGGER = logging.getLogger(__name__)

    def __init__(
        self,
        backbone: ModelBackbone,
        labels: List[str],
        label_encoding: Optional[str] = "BIOUL",
        top_k: int = 1,
        dropout: Optional[float] = 0.0,
        feedforward: Optional[FeedForwardConfiguration] = None,
    ) -> None:
        super(TokenClassification, self).__init__(backbone)

        if label_encoding not in ["BIOUL", "BIO"]:
            raise WrongValueError(
                f"Label encoding {label_encoding} not supported. Allowed values are {['BIOUL', 'BIO']}"
            )

        self._span_labels = labels
        self._label_encoding = label_encoding

        vocabulary.set_labels(
            self.backbone.vocab,
            # Convert span labels to tag labels if necessary
            # We just check if "O" is in the label list, a necessary tag for IOB/BIOUL schemes,
            # an unlikely label for spans
            span_labels_to_tag_labels(labels, self._label_encoding),
        )

        self.top_k = top_k
        self.dropout = torch.nn.Dropout(dropout)
        self._feedforward: FeedForward = (
            None
            if not feedforward
            else feedforward.input_dim(backbone.encoder.get_output_dim()).compile()
        )
        # output layers
        self._classifier_input_dim = (
            self._feedforward.get_output_dim()
            if self._feedforward
            else backbone.encoder.get_output_dim()
        )
        # we want this linear applied to each token in the sequence
        self._label_projection_layer = TimeDistributed(
            torch.nn.Linear(self._classifier_input_dim, self.num_labels)
        )
        constraints = allowed_transitions(
            self._label_encoding,
            vocabulary.get_index_to_labels_dictionary(self.backbone.vocab),
        )

        self._crf = ConditionalRandomField(
            self.num_labels, constraints, include_start_end_transitions=True
        )

        self.metrics = {"accuracy": CategoricalAccuracy()}
        if self.top_k > 1:
            self.metrics.update(
                {f"accuracy_{self.top_k}": CategoricalAccuracy(top_k=self.top_k)}
            )
        self.f1_metric = SpanBasedF1Measure(
            self.backbone.vocab,
            tag_namespace=vocabulary.LABELS_NAMESPACE,
            label_encoding=self._label_encoding,
        )

        self.__all_metrics = [self.f1_metric]
        self.__all_metrics.extend(self.metrics.values())

    @property
    def span_labels(self) -> List[str]:
        return self._span_labels

    def _loss(self, logits: torch.Tensor, labels: torch.Tensor, mask: torch.Tensor):
        """loss is calculated as -log_likelihood from crf"""
        return -1 * self._crf(logits, labels, mask)

    def featurize(
        self,
        text: Union[str, List[str]],
        entities: Optional[List[dict]] = None,
        tags: Optional[Union[List[str], List[int]]] = None,
    ) -> Optional[Instance]:
        """
        Parameters
        ----------
        text
            Can be either a simple str or a list of str,
            in which case it will be treated as a list of pretokenized tokens
        entities
            A list of span labels

            Span labels are dictionaries that contain:

            'start': int, char index of the start of the span
            'end': int, char index of the end of the span (exclusive)
            'label': str, label of the span

            They are used with the `spacy.gold.biluo_tags_from_offsets` method.
        tags
            A list of tags in the BIOUL or BIO format.
        """
        if isinstance(text, str):
            doc = self.backbone.tokenizer.nlp(text)
            tokens = [token.text for token in doc]
            tags = tags_from_offsets(doc, labels, self._label_encoding) if labels is not None else []
            # discard misaligned examples for now
            if "-" in tags:
                self.__LOGGER.warning(
                    f"Could not align spans with tokens for following example: '{text}' {labels}"
                )
                return None
        else:
            tokens = text
            tags = labels

        instance = self.backbone.featurizer(
            tokens, to_field="text", tokenize=False, aggregate=True
        )
        instance.add_field(field_name="raw_text", field=MetadataField(text))

<<<<<<< HEAD
        if entities is not None:
            if not isinstance(text, str):
                self.__LOGGER.warning(
                    f"Could not create tags from spans with pre-tokenized text: '{text}'"
                )
                return None

            doc = self.backbone.tokenizer.nlp(text)
            tags = tags_from_offsets(doc, entities, self._label_encoding)
            # discard misaligned examples for now
            if "-" in tags:
                self.__LOGGER.warning(
                    f"Could not align spans with tokens for following example: '{text}' {tags}"
                )
                return None

        if tags is not None:
=======
        if self.training:
            assert tags, f"No tags found when training. Data {text, labels}"
>>>>>>> 3716a5c1
            instance.add_field(
                "labels",
                SequenceLabelField(
                    tags,
                    sequence_field=cast(TextField, instance["text"]),
                    label_namespace=vocabulary.LABELS_NAMESPACE,
                ),
            )
        return instance

    def task_name(self) -> TaskName:
        return TaskName.token_classification

    def forward(  # type: ignore
        self,
        text: TextFieldTensors,
        raw_text: Union[List[str], List[List[str]]],
        labels: torch.IntTensor = None,
    ) -> TaskOutput:
        mask = get_text_field_mask(text)
        embedded_text = self.dropout(self.backbone.forward(text, mask))

        if self._feedforward is not None:
            embedded_text = self._feedforward(embedded_text)

        logits = self._label_projection_layer(embedded_text)
        # dims are: batch, top_k, (tag_sequence, viterbi_score)
        viterbi_paths: List[List[Tuple[List[int], float]]] = self._crf.viterbi_tags(
            logits, mask, top_k=self.top_k
        )
        # We just keep the best path for every instance
        predicted_tags: List[List[int]] = [paths[0][0] for paths in viterbi_paths]
        class_probabilities = logits * 0.0

        for i, instance_tags in enumerate(predicted_tags):
            for j, tag_id in enumerate(instance_tags):
                class_probabilities[i, j, tag_id] = 1

        output = TaskOutput(
            logits=logits,
            probs=class_probabilities,
            viterbi_paths=viterbi_paths,
            mask=mask,
            raw_text=raw_text,
        )

        if labels is not None:
            output.loss = self._loss(logits, labels, mask)
            for metric in self.__all_metrics:
                metric(class_probabilities, labels, mask)

        return output

    def decode(self, output: TaskOutput) -> TaskOutput:
        # Te dims are: batch, k_tags, tags
        output.tags: List[List[List[str]]] = [
            [
                [vocabulary.label_for_index(self.backbone.vocab, idx) for idx in tags]
                for tags, prob in k_tags
            ]
            for k_tags in output.viterbi_paths  # loop over batch
        ]
        del output.viterbi_paths

        if isinstance(output.raw_text[0], str):
            entities: List[List[List[Dict]]] = []
            for raw_text, k_tags in zip(output.raw_text, output.tags):
                doc = self.backbone.tokenizer.nlp(raw_text)
                top_k_entities: List[List[Dict]] = [
                    offsets_from_tags(doc, tags, self._label_encoding)
                    for tags in k_tags
                ]
                entities.append(top_k_entities)
            output.entities = entities

        del output.raw_text

        return output

    def get_metrics(self, reset: bool = False) -> Dict[str, float]:
        metrics = {
            metric_name: metric.get_metric(reset)
            for metric_name, metric in self.metrics.items()
            if metric_name != "f1"
        }
        metrics.update(self.f1_metric.get_metric(reset=reset))
        return metrics


class TokenClassificationConfiguration(ComponentConfiguration[TokenClassification]):
    """Configuration for classification head components"""

    pass<|MERGE_RESOLUTION|>--- conflicted
+++ resolved
@@ -162,28 +162,8 @@
         )
         instance.add_field(field_name="raw_text", field=MetadataField(text))
 
-<<<<<<< HEAD
-        if entities is not None:
-            if not isinstance(text, str):
-                self.__LOGGER.warning(
-                    f"Could not create tags from spans with pre-tokenized text: '{text}'"
-                )
-                return None
-
-            doc = self.backbone.tokenizer.nlp(text)
-            tags = tags_from_offsets(doc, entities, self._label_encoding)
-            # discard misaligned examples for now
-            if "-" in tags:
-                self.__LOGGER.warning(
-                    f"Could not align spans with tokens for following example: '{text}' {tags}"
-                )
-                return None
-
-        if tags is not None:
-=======
         if self.training:
             assert tags, f"No tags found when training. Data {text, labels}"
->>>>>>> 3716a5c1
             instance.add_field(
                 "labels",
                 SequenceLabelField(
