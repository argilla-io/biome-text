--- conflicted
+++ resolved
@@ -7,11 +7,7 @@
 
 import torch
 import yaml
-<<<<<<< HEAD
-from biome.text.data import DataSource
-=======
 from allennlp.data import TextFieldTensors
->>>>>>> a7bf6c9b
 from elasticsearch import Elasticsearch
 
 from . import environment
