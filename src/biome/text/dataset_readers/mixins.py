import logging
from typing import Optional, Union, Any, Dict, List

from allennlp.data import Tokenizer, TokenIndexer
from allennlp.data.fields import ListField, TextField
from allennlp.data.tokenizers import WordTokenizer, SentenceSplitter
from allennlp.data.tokenizers.sentence_splitter import SpacySentenceSplitter


class CacheableMixin:
    """
        This ``CacheableMixin`` allow in memory cache mechanism
    """

    _cache = dict()

    @staticmethod
    def get(key) -> Optional[Any]:
        """ Get a value from cache by key """
        return CacheableMixin._cache.get(key, None)

    @staticmethod
    def set(key, data):
        """ Set an cache entry """
        CacheableMixin._cache[key] = data


# pylint: disable=too-few-public-methods
class TextFieldBuilderMixin:
    """
    This ``TextFieldBuilderMixin`` build ``Fields`` for inputs in classification problems

    Parameters
    ----------
    tokenizer
        The allennlp ``Tokenizer`` for text tokenization in ``TextField``
    token_indexers
        The allennlp ``TokenIndexer`` dictionary for ``TextField`` configuration
    segment_sentences
        If True, we will first segment the text into sentences using SpaCy and then tokenize words.
    as_text_field
        Flag indicating how to generate the ``Field``. If enabled, the output Field
        will be a ``TextField`` with text concatenation, else the result field will be
        a ``ListField`` of ``TextField``, one per input data value
    max_sequence_length
        If you want to truncate the text input to a maximum number of characters
    max_nr_of_sentences
        Use only the first max_nr_of_sentences when segmenting the text into sentences
    """

    # pylint: disable=too-many-arguments
    def __init__(
        self,
        tokenizer: Tokenizer = None,
        token_indexers: Dict[str, TokenIndexer] = None,
        segment_sentences: Union[bool, SentenceSplitter] = False,
        as_text_field: bool = True,
        max_sequence_length: int = None,
        max_nr_of_sentences: int = None,
    ):
        self._tokenizer = tokenizer or WordTokenizer()
        self._token_indexers = token_indexers
        self._sentence_segmenter = segment_sentences
        if segment_sentences is True:
            self._sentence_segmenter = SpacySentenceSplitter()
        self._as_text_field = as_text_field
        self._max_sequence_length = max_sequence_length
        self._max_nr_of_sentences = max_nr_of_sentences

        self._logger = logging.getLogger(self.__class__.__name__)

        if segment_sentences and not as_text_field:
            self._logger.warning(
                "You cannot segment sentences and set as_text_field to false at the same time, "
                "i will set as_text_field for the single sentences to true."
            )

    def _value_as_string(self, value):
        # TODO: evaluate field value type for stringify properly in the rest of the cases
        if isinstance(value, list):
            return " ".join(map(self._value_as_string, value))
        return str(value)

    def build_textfield(
        self, data: Union[str, list, dict]
    ) -> Optional[Union[ListField, TextField]]:
        """Embeds the record in a TextField or ListField depending on the _as_text_field parameter.

        Parameters
        ----------
        data
            Record to be embedded.

        Returns
        -------
        field
            Either a TextField or a ListField containing the record.
            Returns None if `data` is not a str or a dict.
        """
        if not isinstance(data, (str, list, dict)):
            self._logger.warning(
                "Cannot process data example %s of type %s", data, type(data)
            )
            return None

        if isinstance(data, str):
            data = [data]

        if isinstance(data, dict):
            data = data.values()

        if self._sentence_segmenter:
            text = self._value_as_string(data)
            sentences: List[TextField] = []
            sentence_splits = self._sentence_segmenter.split_sentences(text)
            for sentence in sentence_splits[: self._max_nr_of_sentences]:
                word_tokens = self._tokenizer.tokenize(
                    sentence[: self._max_sequence_length]
                )
                sentences.append(TextField(word_tokens, self._token_indexers))
            return ListField(sentences) if sentences else None
<<<<<<< HEAD
        elif self._as_text_field:
            text = self._value_as_string(data)[: self._max_sequence_length]
=======
        if self._as_text_field:
            text = " ".join(map(str, data))[: self._max_sequence_length]
>>>>>>> c465b0f2
            word_tokens = self._tokenizer.tokenize(self._value_as_string(text))
            return TextField(word_tokens, self._token_indexers)

        # text_fields of different lengths are allowed, they will be sorted by the trainer and padded adequately
        text_fields = [
            TextField(
                self._tokenizer.tokenize(
                    self._value_as_string(value)[: self._max_sequence_length]
                ),
                self._token_indexers,
            )
            for value in data
            if value
        ]
        return ListField(text_fields) if text_fields else None<|MERGE_RESOLUTION|>--- conflicted
+++ resolved
@@ -119,13 +119,8 @@
                 )
                 sentences.append(TextField(word_tokens, self._token_indexers))
             return ListField(sentences) if sentences else None
-<<<<<<< HEAD
         elif self._as_text_field:
             text = self._value_as_string(data)[: self._max_sequence_length]
-=======
-        if self._as_text_field:
-            text = " ".join(map(str, data))[: self._max_sequence_length]
->>>>>>> c465b0f2
             word_tokens = self._tokenizer.tokenize(self._value_as_string(text))
             return TextField(word_tokens, self._token_indexers)
 
