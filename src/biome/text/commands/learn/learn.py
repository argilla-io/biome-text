"""
The ``train`` subcommand can be used to train a model.
It requires a configuration file and a directory in
which to write the results.

.. code-block:: bash

   $ python -m allennlp.run train --help
   usage: run [command] train [-h] -s SERIALIZATION_DIR param_path

   Train the specified model on the specified dataset.

   positional arguments:
   param_path            path to parameter file describing the model to be trained

   optional arguments:
    -h, --help            show this help message and exit
    -s SERIALIZATION_DIR, --serialization-dir SERIALIZATION_DIR
                            directory in which to save the model and its logs
"""
import argparse
import glob
import logging
import os
import shutil
from typing import Optional, Callable

from allennlp.commands import Subcommand
from allennlp.commands.fine_tune import fine_tune_model
from allennlp.commands.train import train_model
from allennlp.common.checks import ConfigurationError
from allennlp.common.params import Params
from allennlp.models.archival import CONFIG_NAME
from allennlp.models.model import Model
from biome.text.commands.helpers import BiomeConfig
from biome.text.models import load_archive
from biome.data.utils import configure_dask_cluster

logger = logging.getLogger("allennlp")
logger.setLevel(logging.INFO)

for logger_name in [
    "allennlp.training.tensorboard_writer",
    "allennlp.common.params",
    "allennlp.common.from_params",
    "allennlp.nn.initializers",
    "allennlp.training.trainer_pieces",
    "allennlp.common.registrable",
]:
    logger = logging.getLogger(logger_name)
    logger.setLevel(logging.WARNING)

_logger = logging.getLogger(__name__)  # pylint: disable=invalid-name

DATASET_READER_FIELD_NAME = "dataset_reader"
MODEL_FIELD_NAME = "model"


class BiomeLearn(Subcommand):
    def description(self) -> str:
        return "Make a model learn"

    def command_handler(self) -> Callable:
        return learn_from_args

    def add_subparser(
        self, name: str, parser: argparse._SubParsersAction
    ) -> argparse.ArgumentParser:
        subparser = parser.add_parser(
            name, description=self.description(), help=self.description()
        )

        subparser.add_argument(
            "--spec",
            type=str,
            help="model.yml specification",
            required=False,
            default=None,
        )
        subparser.add_argument(
            "--binary",
            type=str,
            help="pretrained model binary tar.gz",
            required=False,
            default=None,
        )

        subparser.add_argument(
            "--vocab",
            type=str,
            help="path to existing vocab",
            required=False,
            default=None,
        )

        subparser.add_argument(
            "--trainer", type=str, help="trainer.yml specification", required=True
        )
        subparser.add_argument(
            "--train", type=str, help="train datasource definition", required=True
        )
        subparser.add_argument(
            "--validation",
            type=str,
            help="validation datasource source definition",
            required=False,
            default=None,
        )
        subparser.add_argument(
            "--test",
            type=str,
            help="test datasource source definition",
            required=False,
            default=None,
        )

        subparser.add_argument(
            "--output",
            type=str,
            help="learn process generation folder",
            required=True,
            default=None,
        )

        subparser.add_argument(
            "--workers", type=int, default=1, help="Workers for dask local cluster"
        )

        subparser.set_defaults(func=self.command_handler())

        return subparser


def learn_from_args(args: argparse.Namespace):
    learn(
        model_spec=args.spec,
        model_binary=args.binary,
        vocab=args.vocab,
        trainer_path=args.trainer,
        train_cfg=args.train,
        validation_cfg=args.validation,
        test_cfg=args.test,
        output=args.output,
        workers=args.workers,
    )


def check_model_configuration(params: Params):
    pass


def learn(
    output: str,
    model_spec: Optional[str] = None,
    model_binary: Optional[str] = None,
    vocab: Optional[str] = None,
    trainer_path: str = "",
    train_cfg: str = "",
    validation_cfg: str = "",
    test_cfg: Optional[str] = None,
    workers: int = 1,
) -> Model:
<<<<<<< HEAD
=======

>>>>>>> 1f43f727
    _logger.info("Starting up learning process.")
    if not model_binary and not model_spec:
        raise ConfigurationError("Missing parameter --spec/--binary")

    allennlp_configuration = BiomeConfig(
        model_path=model_spec,
        trainer_path=trainer_path,
        vocab_path=vocab,
        train_path=train_cfg,
        validation_path=validation_cfg,
        test_path=test_cfg,
    ).to_allennlp_params()

    _logger.info("Launching dask cluster")
    client = configure_dask_cluster(n_workers=workers)

    # Vocabulary is needed for components instantiation
    # TODO: Include a proper checking of the model configuration
    # _logger.info("Checking model configuration")
    # check_model_configuration(Params(deepcopy(allennlp_configuration)))
    try:
        allennlp_configuration = allennlp_configuration.copy()
        if model_binary:
            archive = load_archive(model_binary)
            _logger.info(f"Loading '{MODEL_FIELD_NAME}' config: {archive.config.as_dict()[MODEL_FIELD_NAME]}")
            _logger.info(
                f"Loading '{DATASET_READER_FIELD_NAME}' config: {archive.config.as_dict()[DATASET_READER_FIELD_NAME]}"
            )
            _logger.info(f"Provided configs: {allennlp_configuration}")
            # The model params are ignored by the `fine_tune_model` method
            fine_tune_params = Params(
                {
                    DATASET_READER_FIELD_NAME: archive.config.get(
                        DATASET_READER_FIELD_NAME
                    ).as_dict(),
                    **allennlp_configuration,
                }
            )
            # Force clean folder for run fine tuning properly
            shutil.rmtree(output, ignore_errors=True)

            return fine_tune_model(
                model=archive.model,
                params=fine_tune_params,
                serialization_dir=output,
                extend_vocab=True,
                file_friendly_logging=True,
            )
        else:
            params = Params(allennlp_configuration)
            prepare_output_folder(output, params)
            return train_model(
                params=params,
                serialization_dir=output,
                file_friendly_logging=True,
                recover=True,
            )
    finally:
        client.close()


def prepare_output_folder(output: str, params: Params):
    """Allows reuse the generated vocab if something went wrong in previous executions"""
    [
        os.remove(file)
        for pattern in [
            os.path.join(output, "*.th"),
            os.path.join(output, "*.json"),
            os.path.join(output, "**/events.out*"),
        ]
        for file in glob.glob(pattern, recursive=True)
    ]
    params.to_file(os.path.join(output, CONFIG_NAME))<|MERGE_RESOLUTION|>--- conflicted
+++ resolved
@@ -160,10 +160,7 @@
     test_cfg: Optional[str] = None,
     workers: int = 1,
 ) -> Model:
-<<<<<<< HEAD
-=======
-
->>>>>>> 1f43f727
+
     _logger.info("Starting up learning process.")
     if not model_binary and not model_spec:
         raise ConfigurationError("Missing parameter --spec/--binary")
