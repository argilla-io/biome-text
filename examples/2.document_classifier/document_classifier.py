from biome.text.api_new import Pipeline
from biome.text.api_new.configuration import TrainerConfiguration, VocabularyConfiguration
from biome.text.api_new.helpers import yaml_to_dict

if __name__ == "__main__":

<<<<<<< HEAD
    pl = Pipeline.from_file(
        "document_classifier.yaml",
        vocab_config=VocabularyConfiguration(from_path="experiment/vocabulary")
    )
=======
    pl = Pipeline.from_file("document_classifier.yaml")
    print(f"Pipeline parameters: {pl.trainable_parameter_names}")
    print(f"Trainable parameters: {pl.trainable_parameters}")
>>>>>>> b2fa1d8b
    print(
        pl.predict(
            document=["Header main. This is a test body!!!", "The next phrase is here"]
        )
    )

    trainer = TrainerConfiguration(**yaml_to_dict("trainer.yml"))
    trained_pl = pl.train(
        output="experiment",
        trainer=trainer,
        training="train.data.yml",
        validation="validation.data.yml",
        verbose=True,
    )

    trained_pl.predict(
        document=["Header main. This is a test body!!!", "The next phrase is here"]
    )
    trained_pl.explore(ds_path="validation.data.yml")

    trained_pl = trained_pl.train(
        output="experiment.v2",
        trainer=trainer,
        training="train.data.yml",
        validation="validation.data.yml",
    )

    trained_pl.predict(
        document=["Header main. This is a test body!!!", "The next phrase is here"]
    )

    pl.head.extend_labels(["yes", "no"])
    pl.explore(
        explore_id="test-document-explore", ds_path="validation.data.yml",
    )

    # pl.serve()<|MERGE_RESOLUTION|>--- conflicted
+++ resolved
@@ -4,16 +4,9 @@
 
 if __name__ == "__main__":
 
-<<<<<<< HEAD
-    pl = Pipeline.from_file(
-        "document_classifier.yaml",
-        vocab_config=VocabularyConfiguration(from_path="experiment/vocabulary")
-    )
-=======
     pl = Pipeline.from_file("document_classifier.yaml")
     print(f"Pipeline parameters: {pl.trainable_parameter_names}")
     print(f"Trainable parameters: {pl.trainable_parameters}")
->>>>>>> b2fa1d8b
     print(
         pl.predict(
             document=["Header main. This is a test body!!!", "The next phrase is here"]
