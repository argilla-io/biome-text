--- conflicted
+++ resolved
@@ -22,11 +22,11 @@
   - pip install twine
 
 deploy:
-<<<<<<< HEAD
   - skip_cleanup: true
     provider: script
     script: twine upload dist/*
     on:
+      tags: true
       branch:
         - master
         - releases/*
@@ -36,19 +36,10 @@
     github_token: $GITHUB_TOKEN # A token generated on GitHub allowing Travis to push code on you repository. Set in the Travis settings page of your repository, as a secure variable
     keep_history: true
     on:
+      tags: true
       branch:
         - master
         - releases/*
         - feature/*
-=======
-  skip_cleanup: true
-  provider: script
-  script: twine upload dist/*
-  on:
-    tags: true
-    branch:
-      - master
-      - releases/*
->>>>>>> 5c78f10d
 env:
   - ES_DOC=doc