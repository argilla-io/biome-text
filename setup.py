#!/usr/bin/env python
# -*- coding: utf-8 -*-
import glob

from setuptools import setup

try:
    from setuptools import find_namespace_packages
except ImportError as error:
    raise ImportError("Make sure you have setuptools >= 40.1.0 installed!") from error


if __name__ == "__main__":
    setup(
        name="biome-text",
        use_scm_version=True,
        setup_requires=["setuptools_scm"],
        description="Biome-text is a light-weight open source Natural Language Processing toolbox"
        " built with AllenNLP",
        author="Recognai",
        author_email="francisco@recogn.ai",
        url="https://www.recogn.ai/",
        long_description=open("README.md").read(),
        long_description_content_type="text/markdown",
        packages=find_namespace_packages("src"),
        package_dir={"": "src"},
        install_requires=[
            "allennlp~=1.4.0",
            "beautifulsoup4~=4.9.0",
            "captum~=0.2.0",
            "click~=7.1.0",
            "datasets~=1.2.1",
<<<<<<< HEAD
            "fastapi~=0.55.0",
=======
            "elasticsearch>=6.8.0,<7.5.0",
>>>>>>> f97bfff1
            "flask~=1.1.2",
            "flask-cors~=3.0.8",
            "flatdict~=4.0.0",
            "gevent~=20.9.0",
            "ipywidgets~=7.5.1",
            "lxml~=4.6.2",
            "mlflow~=1.13.1",
            "numpy",
            "pandas",
            "pytorch-lightning==1.3.0rc1",
            "ray[tune]~=1.3.0",
            "spacy~=2.3.0",
            "torch",  # the version is defined by allennlp
            "transformers",  # the version is defined by allennlp
            "tqdm>=4.49.0",
            "fastapi>=0.63.0",
            "uvicorn>=0.13.0",
        ],
        extras_require={
            "dev": [
                # testing
                "pytest>=6.2.0",
                "pytest-cov>=2.10.0",
                "pytest-pylint>=0.14.0",
                "pytest-notebook~=0.6.0",
                "wandb>=0.10.12",
                "xlrd~=1.2.0",
                # documentation
                "pdoc3~=0.8.1",
                # development
                "pre-commit~=2.9.0",
                "GitPython",
            ],
        },
        entry_points={"console_scripts": ["biome=biome.text.cli:main"]},
        python_requires=">=3.6.1",  # taken from AllenNLP
        zip_safe=False,
    )<|MERGE_RESOLUTION|>--- conflicted
+++ resolved
@@ -30,11 +30,6 @@
             "captum~=0.2.0",
             "click~=7.1.0",
             "datasets~=1.2.1",
-<<<<<<< HEAD
-            "fastapi~=0.55.0",
-=======
-            "elasticsearch>=6.8.0,<7.5.0",
->>>>>>> f97bfff1
             "flask~=1.1.2",
             "flask-cors~=3.0.8",
             "flatdict~=4.0.0",
