#!/usr/bin/env python
# -*- coding: utf-8 -*-
import glob
import os
import sys
from typing import Tuple

try:
    from setuptools import setup, find_namespace_packages
except ImportError as error:
    raise ImportError("Make sure you have setuptools >= 40.1.0 installed!") from error

from pip import __version__ as pip_version

PIP_VERSION_REQUIRED = "19.1.1"


def check_pip_version(required_version: str, version: str) -> bool:
    def version_str_2_numbers(version: str) -> Tuple[int, int, int]:
        version_fractions = [int(n) for n in version.split(".")]
        return tuple(
            [
                version_fractions[i] if i < len(version_fractions) else 0
                for i in range(0, 3)
            ]
        )

    mayor, minor, fixes = version_str_2_numbers(version)
    req_mayor, req_minor, req_fixes = version_str_2_numbers(required_version)

    if (
        mayor > req_mayor
        or (mayor == req_mayor and minor > req_minor)
        or (mayor == req_mayor and minor == req_minor and fixes >= fixes)
    ):
        return True

    print(f"Minimal pip version should be {required_version}, found: {version}")
    print(f"Please upgrade pip: pip install --upgrade pip")
    return False


def about_info(package: str):
    """Fetch about info """
    root = os.path.abspath(os.path.dirname(__file__))
    with open(
        os.path.join(root, "src", package.replace("-", "/"), "about.py"),
        encoding="utf8",
    ) as f:
        about = {}
        exec(f.read(), about)
        return about


if __name__ == "__main__":
    if not check_pip_version(PIP_VERSION_REQUIRED, pip_version):
        sys.exit(1)

    package_name = "biome-text"
    about = about_info(package_name)

    setup(
        name=package_name,
        version=about["__version__"],
        description="Biome-text is a light-weight open source Natural Language Processing toolbox"
        " built with AllenNLP",
        author="Recognai",
        author_email="francisco@recogn.ai",
        url="https://www.recogn.ai/",
        long_description=open("README.md").read(),
        long_description_content_type="text/markdown",
        packages=find_namespace_packages("src"),
        package_dir={"": "src"},
        install_requires=[
            "allennlp~=1.0.0rc",
            "gevent~=20.5.0",
            "flask~=1.1.2",
            "flask-cors~=3.0.8",
            "click~=7.0.0",
            "smart_open~=1.8.0",
            "coloredlogs~=10.0.0",
            "elasticsearch<7.0",  # latest version doesn't work with dask-elk module
            "beautifulsoup4~=4.8.2",
            "lxml~=4.5.0",
            "fastapi~=0.52.0",
            "uvicorn~=0.11.0",
            "dask[complete]~=2.10.0",
            "msgpack~=0.6.0",
            "cachey~=0.1.0",  # required by dask.cache
            "pyarrow~=0.15.0",
            "ujson~=1.35",
            "pandas~=0.25.0",
            "elasticsearch<7.0",  # latest version doesn't work with dask-elk module
            "dask-elk~=0.3.0",
            "bokeh~=1.3.0",
            "xlrd~=1.2.0",
            "flatdict~=3.4.0",
            "python-dateutil<2.8.1",  # botocore (imported from allennlp) has this restriction
            "s3fs~=0.4.0",
            "captum~=0.2.0",
        ],
        extras_require={
            "testing": [
                "pytest",
                "pytest-cov",
                "pytest-pylint~=0.14.0",
                "black",
                "GitPython",
                "pdoc3~=0.8.1",
            ]
        },
<<<<<<< HEAD
        package_data={
            "biome": [
                file.replace("src/biome/", "")
                for file in glob.glob("src/biome/text/ui/webapp/**/*.*", recursive=True)
=======
        package_data={"biome": ["text/commands/ui/classifier.tar.gz"]},
        entry_points={
            "console_scripts": [
                "biome=biome.text.cli:main",
>>>>>>> a7bf6c9b
            ]
        },
        entry_points={"console_scripts": ["biome=biome.text.cli:main",]},
        python_requires=">=3.6.1",  # taken from AllenNLP
        zip_safe=False,
    )<|MERGE_RESOLUTION|>--- conflicted
+++ resolved
@@ -109,17 +109,13 @@
                 "pdoc3~=0.8.1",
             ]
         },
-<<<<<<< HEAD
         package_data={
             "biome": [
                 file.replace("src/biome/", "")
                 for file in glob.glob("src/biome/text/ui/webapp/**/*.*", recursive=True)
-=======
-        package_data={"biome": ["text/commands/ui/classifier.tar.gz"]},
         entry_points={
             "console_scripts": [
                 "biome=biome.text.cli:main",
->>>>>>> a7bf6c9b
             ]
         },
         entry_points={"console_scripts": ["biome=biome.text.cli:main",]},
